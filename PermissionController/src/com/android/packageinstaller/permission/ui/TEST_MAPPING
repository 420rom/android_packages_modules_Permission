--- conflicted
+++ resolved
@@ -13,8 +13,6 @@
             "options": [
                 {
                     "include-filter": "com.android.cts.devicepolicy.MixedManagedProfileOwnerTest#testPermissionGrantOfDisallowedPermissionWhileOtherPermIsGranted"
-<<<<<<< HEAD
-=======
                 },
                 {
                     "include-filter": "com.android.cts.devicepolicy.MixedManagedProfileOwnerTest#testPermissionGrant"
@@ -33,7 +31,6 @@
                 },
                 {
                     "include-filter": "com.android.cts.devicepolicy.MixedManagedProfileOwnerTestApi25#testPermissionGrantPreMApp"
->>>>>>> 450ee2d7
                 }
             ]
         }
